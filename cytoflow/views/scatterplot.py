--- conflicted
+++ resolved
@@ -5,10 +5,6 @@
 """
 from traits.api import HasTraits, provides, Str
 from cytoflow.views.i_view import IView
-<<<<<<< HEAD
-#from cytoflow.views.sns_axisgrid import FacetGrid
-=======
->>>>>>> b8aedcbd
 import matplotlib.pyplot as plt
 import matplotlib as mpl
 import seaborn as sns
@@ -119,5 +115,5 @@
     scatter.huefacet = 'Dox'
     
     plt.ioff()
-    scatter.plot(ex2)
+    scatter.plot(ex3)
     plt.show()